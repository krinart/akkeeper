--- conflicted
+++ resolved
@@ -46,14 +46,9 @@
   private val executorService: ScheduledExecutorService = Executors.newScheduledThreadPool(
     config.config.yarn.clientThreads)
 
-<<<<<<< HEAD
   private implicit val executionContext = ExecutionContext.fromExecutor(executorService)
 
-  private val stagingDirectory: String = config.config
-    .getYarnStagingDirectory(config.yarnConf, config.appId)
-=======
   private val stagingDirectory: String = config.config.yarn.stagingDirectory(config.yarnConf, config.appId)
->>>>>>> c73c9508
   private val localResourceManager: YarnLocalResourceManager =
     new YarnLocalResourceManager(config.yarnConf, stagingDirectory)
   private val instanceCommonResources: Map[String, LocalResource] = buildInstanceCommonResources
