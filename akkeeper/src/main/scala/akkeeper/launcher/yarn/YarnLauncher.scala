/*
 * Copyright 2017-2018 Iaroslav Zeigerman
 *
 * Licensed under the Apache License, Version 2.0 (the "License");
 * you may not use this file except in compliance with the License.
 * You may obtain a copy of the License at
 *
 *   http://www.apache.org/licenses/LICENSE-2.0
 *
 * Unless required by applicable law or agreed to in writing, software
 * distributed under the License is distributed on an "AS IS" BASIS,
 * WITHOUT WARRANTIES OR CONDITIONS OF ANY KIND, either express or implied.
 * See the License for the specific language governing permissions and
 * limitations under the License.
 */
package akkeeper.launcher.yarn

import java.io.ByteArrayInputStream
import java.net.URI
import java.util

import akka.actor.Address
import akkeeper.config._
import akkeeper.launcher._
import akkeeper.master.MasterMain
import akkeeper.utils.CliArguments._
import akkeeper.utils.yarn._
import com.typesafe.config.{Config, ConfigRenderOptions}
import org.apache.commons.io.FilenameUtils
import org.apache.hadoop.yarn.api.records._
import org.apache.hadoop.yarn.conf.YarnConfiguration
import org.slf4j.LoggerFactory

import scala.annotation.tailrec
import scala.collection.JavaConverters._
import scala.concurrent.{ExecutionContext, Future}


final class YarnLauncher(yarnConf: YarnConfiguration,
                         yarnClientCreator: () => YarnLauncherClient)
                        (implicit context: ExecutionContext)extends Launcher[Future] {

  private val logger = LoggerFactory.getLogger(classOf[YarnLauncher])

  private def withYarnClient[T](f: YarnLauncherClient => T): T = {
    val yarnClient = yarnClientCreator()
    try {
      yarnClient.init(yarnConf)
      yarnClient.start()
      f(yarnClient)
    } finally {
      yarnClient.stop()
    }
  }

  private def retrieveMasterAddress(yarnClient: YarnLauncherClient,
                                    config: Config,
                                    appId: ApplicationId,
                                    pollInterval: Long): Future[Address] = {
    @tailrec
    def retry(): Address = {
      val appReport = yarnClient.getApplicationReport(appId)
      val state = appReport.getYarnApplicationState
      state match {
        case s @ (YarnApplicationState.SUBMITTED | YarnApplicationState.ACCEPTED) =>
          logger.debug(s"Akkeeper Master is $s")
          Thread.sleep(pollInterval)
          retry()
        case YarnApplicationState.RUNNING =>
<<<<<<< HEAD
          val addr = Address("akka.tcp", config.akkaActorSystemName, appReport.getHost, config.akkaPort)
=======
          val addr = Address("akka.tcp", config.akkeeperAkka.actorSystemName, appReport.getHost,
            config.akkeeperAkka.port)
>>>>>>> c73c9508
          logger.info(s"Akkeeper Master address is $addr")
          addr
        case other =>
          throw YarnLauncherException(s"Unexpected Akkeeper Master state: $other\n" +
            appReport.getDiagnostics)
      }
    }
    Future {
      retry()
    }
  }

  private def getResource(config: Config): Resource = {
<<<<<<< HEAD
    val cpus = config.yarnMasterCpus
    val memory = config.yarnMasterMemory
=======
    val cpus = config.yarn.masterCpus
    val memory = config.yarn.masterMemory
>>>>>>> c73c9508
    Resource.newInstance(memory, cpus)
  }

  private def uploadGenericFiles(files: Seq[URI], dstLocalDir: String,
                                 resourceManger: YarnLocalResourceManager): Unit = {
    files.foreach(file => {
      val fileName = FilenameUtils.getName(file.getPath)
      val localPath = dstLocalDir + "/" + fileName
      resourceManger.createLocalResource(file.toString, localPath)
    })
  }

  private def buildLocalResources(stagingDir: String,
                                  args: LaunchArguments): util.HashMap[String, LocalResource] = {
    val resourceManger = new YarnLocalResourceManager(yarnConf, stagingDir)
    val localResources = new util.HashMap[String, LocalResource]()

    val akkeeperJar = resourceManger.createLocalResource(args.akkeeperJarPath.toString,
      LocalResourceNames.AkkeeperJarName)
    localResources.put(LocalResourceNames.AkkeeperJarName, akkeeperJar)

    // Add a user jar to the staging directory. No need to include it
    // into master local resources.
    resourceManger.createLocalResource(args.userJar.toString,
      LocalResourceNames.UserJarName)

    // Just upload the third-party jars. No need to include them
    // into master local resources.
    uploadGenericFiles(args.otherJars, LocalResourceNames.ExtraJarsDirName, resourceManger)

    // Distribute resources.
    uploadGenericFiles(args.resources, LocalResourceNames.ResourcesDirName, resourceManger)

    args.principal.foreach(_ => {
      // Distribute keytab.
      val keytabResource = resourceManger.createLocalResource(args.keytab.get.toString,
        LocalResourceNames.KeytabName)
      localResources.put(LocalResourceNames.KeytabName, keytabResource)
    })

    args.userConfig.foreach(config => {
      val userConfigString = config.root().render(ConfigRenderOptions.concise())
      val configResource = resourceManger.createLocalResource(
        new ByteArrayInputStream(userConfigString.getBytes("UTF-8")),
        LocalResourceNames.UserConfigName)
      localResources.put(LocalResourceNames.UserConfigName, configResource)
    })
    localResources
  }

  private def buildCmd(appId: ApplicationId, config: Config,
                       args: LaunchArguments): List[String] = {
<<<<<<< HEAD
    val defaulJvmArgs = config.yarnJvmArgs
=======
    val defaulJvmArgs = config.yarn.masterJvmArgs
>>>>>>> c73c9508
    val jvmArgs = defaulJvmArgs ++ args.masterJvmArgs

    val userConfigArg = args.userConfig
      .map(_ => List(s"--$ConfigArg", LocalResourceNames.UserConfigName))
      .getOrElse(List.empty)
    val principalArg = args.principal
      .map(p => List(s"--$PrincipalArg", p))
      .getOrElse(List.empty)

    val appArgs = List(
      s"--$AppIdArg", appId.toString
    ) ++ userConfigArg ++ principalArg
    val mainClass = MasterMain.getClass.getName.replace("$", "")
    YarnUtils.buildCmd(mainClass, jvmArgs = jvmArgs, appArgs = appArgs)
  }

<<<<<<< HEAD
  private def getMaxAppAttempts(configMaxAttempts: Int): Int = {
    val globalMaxAttempts = yarnConf.getInt(YarnConfiguration.RM_AM_MAX_ATTEMPTS,
      YarnConfiguration.DEFAULT_RM_AM_MAX_ATTEMPTS)
    Math.min(globalMaxAttempts, configMaxAttempts)
  }

  private def getAMContainer(config: Config, appId: ApplicationId, args: LaunchArguments): ContainerLaunchContext = {
    val stagingDir = config.yarnStagingDirectory(yarnConf, appId.toString)
=======
  private def launchWithClient(yarnClient: YarnLauncherClient,
                               config: Config,
                               args: LaunchArguments): Future[LaunchResult] = {
    val application = yarnClient.createApplication()

    val appContext = application.getApplicationSubmissionContext
    val appId = appContext.getApplicationId

    appContext.setKeepContainersAcrossApplicationAttempts(true)
    appContext.setApplicationName(config.yarn.applicationName)

    val globalMaxAttempts = yarnConf.getInt(YarnConfiguration.RM_AM_MAX_ATTEMPTS,
      YarnConfiguration.DEFAULT_RM_AM_MAX_ATTEMPTS)
    val configMaxAttempts = config.yarn.maxAttempts
    val actualMaxAttempts = Math.min(globalMaxAttempts, configMaxAttempts)
    logger.debug(s"Akkeeper application maximum number of attempts is $actualMaxAttempts")
    appContext.setMaxAppAttempts(actualMaxAttempts)

    appContext.setResource(getResource(config))

    val stagingDir = config.yarn.stagingDirectory(yarnConf, appId.toString)
>>>>>>> c73c9508
    val localResources = buildLocalResources(stagingDir, args)
    val cmd = buildCmd(appId, config, args)
    logger.debug(s"Akkeeper Master command: ${cmd.mkString(" ")}")

    val tokens = args.principal
      .map(_ => YarnUtils.obtainContainerTokens(stagingDir, yarnConf))
      .orNull

    ContainerLaunchContext.newInstance(
      localResources, null, cmd.asJava, null, tokens, null)
  }

  private def launchWithClient(yarnClient: YarnLauncherClient,
                               config: Config,
                               args: LaunchArguments): Future[LaunchResult] = {
    val application = yarnClient.createApplication()

    val appContext = application.getApplicationSubmissionContext
    val appId: ApplicationId = appContext.getApplicationId

    val maxAppAttempts = getMaxAppAttempts(config.yarnMaxAttempts)
    logger.debug(s"Akkeeper application maximum number of attempts is $maxAppAttempts")

    appContext.setResource(getResource(config))
    appContext.setKeepContainersAcrossApplicationAttempts(true)
    appContext.setApplicationName(config.yarnApplicationName)
    appContext.setMaxAppAttempts(maxAppAttempts)
    appContext.setAMContainerSpec(getAMContainer(config, appId, args))

    args.yarnQueue.foreach(appContext.setQueue)

    yarnClient.submitApplication(appContext)
    logger.info(s"Launched Akkeeper Cluster $appId")

    val masterAddressFuture = retrieveMasterAddress(yarnClient, config, appId, args.pollInterval)
    masterAddressFuture.map(LaunchResult(appId.toString, _))
  }

  override def launch(config: Config, args: LaunchArguments): Future[LaunchResult] = {
    Future {
      withYarnClient { yarnClient =>
        launchWithClient(yarnClient, config, args)
      }
    }.flatMap(identity) // There is no Future.flatten method in Scala 2.11.
  }
}<|MERGE_RESOLUTION|>--- conflicted
+++ resolved
@@ -67,12 +67,8 @@
           Thread.sleep(pollInterval)
           retry()
         case YarnApplicationState.RUNNING =>
-<<<<<<< HEAD
-          val addr = Address("akka.tcp", config.akkaActorSystemName, appReport.getHost, config.akkaPort)
-=======
           val addr = Address("akka.tcp", config.akkeeperAkka.actorSystemName, appReport.getHost,
             config.akkeeperAkka.port)
->>>>>>> c73c9508
           logger.info(s"Akkeeper Master address is $addr")
           addr
         case other =>
@@ -86,13 +82,8 @@
   }
 
   private def getResource(config: Config): Resource = {
-<<<<<<< HEAD
-    val cpus = config.yarnMasterCpus
-    val memory = config.yarnMasterMemory
-=======
     val cpus = config.yarn.masterCpus
     val memory = config.yarn.masterMemory
->>>>>>> c73c9508
     Resource.newInstance(memory, cpus)
   }
 
@@ -145,11 +136,7 @@
 
   private def buildCmd(appId: ApplicationId, config: Config,
                        args: LaunchArguments): List[String] = {
-<<<<<<< HEAD
-    val defaulJvmArgs = config.yarnJvmArgs
-=======
     val defaulJvmArgs = config.yarn.masterJvmArgs
->>>>>>> c73c9508
     val jvmArgs = defaulJvmArgs ++ args.masterJvmArgs
 
     val userConfigArg = args.userConfig
@@ -166,7 +153,6 @@
     YarnUtils.buildCmd(mainClass, jvmArgs = jvmArgs, appArgs = appArgs)
   }
 
-<<<<<<< HEAD
   private def getMaxAppAttempts(configMaxAttempts: Int): Int = {
     val globalMaxAttempts = yarnConf.getInt(YarnConfiguration.RM_AM_MAX_ATTEMPTS,
       YarnConfiguration.DEFAULT_RM_AM_MAX_ATTEMPTS)
@@ -174,56 +160,33 @@
   }
 
   private def getAMContainer(config: Config, appId: ApplicationId, args: LaunchArguments): ContainerLaunchContext = {
-    val stagingDir = config.yarnStagingDirectory(yarnConf, appId.toString)
-=======
+    val stagingDir = config.yarn.stagingDirectory(yarnConf, appId.toString)
+    val localResources = buildLocalResources(stagingDir, args)
+    val cmd = buildCmd(appId, config, args)
+    logger.debug(s"Akkeeper Master command: ${cmd.mkString(" ")}")
+
+    val tokens = args.principal
+      .map(_ => YarnUtils.obtainContainerTokens(stagingDir, yarnConf))
+      .orNull
+
+    ContainerLaunchContext.newInstance(
+      localResources, null, cmd.asJava, null, tokens, null)
+  }
+
   private def launchWithClient(yarnClient: YarnLauncherClient,
                                config: Config,
                                args: LaunchArguments): Future[LaunchResult] = {
     val application = yarnClient.createApplication()
 
     val appContext = application.getApplicationSubmissionContext
-    val appId = appContext.getApplicationId
-
+    val appId: ApplicationId = appContext.getApplicationId
+
+    val maxAppAttempts = getMaxAppAttempts(config.yarn.maxAttempts)
+    logger.debug(s"Akkeeper application maximum number of attempts is $maxAppAttempts")
+
+    appContext.setResource(getResource(config))
     appContext.setKeepContainersAcrossApplicationAttempts(true)
     appContext.setApplicationName(config.yarn.applicationName)
-
-    val globalMaxAttempts = yarnConf.getInt(YarnConfiguration.RM_AM_MAX_ATTEMPTS,
-      YarnConfiguration.DEFAULT_RM_AM_MAX_ATTEMPTS)
-    val configMaxAttempts = config.yarn.maxAttempts
-    val actualMaxAttempts = Math.min(globalMaxAttempts, configMaxAttempts)
-    logger.debug(s"Akkeeper application maximum number of attempts is $actualMaxAttempts")
-    appContext.setMaxAppAttempts(actualMaxAttempts)
-
-    appContext.setResource(getResource(config))
-
-    val stagingDir = config.yarn.stagingDirectory(yarnConf, appId.toString)
->>>>>>> c73c9508
-    val localResources = buildLocalResources(stagingDir, args)
-    val cmd = buildCmd(appId, config, args)
-    logger.debug(s"Akkeeper Master command: ${cmd.mkString(" ")}")
-
-    val tokens = args.principal
-      .map(_ => YarnUtils.obtainContainerTokens(stagingDir, yarnConf))
-      .orNull
-
-    ContainerLaunchContext.newInstance(
-      localResources, null, cmd.asJava, null, tokens, null)
-  }
-
-  private def launchWithClient(yarnClient: YarnLauncherClient,
-                               config: Config,
-                               args: LaunchArguments): Future[LaunchResult] = {
-    val application = yarnClient.createApplication()
-
-    val appContext = application.getApplicationSubmissionContext
-    val appId: ApplicationId = appContext.getApplicationId
-
-    val maxAppAttempts = getMaxAppAttempts(config.yarnMaxAttempts)
-    logger.debug(s"Akkeeper application maximum number of attempts is $maxAppAttempts")
-
-    appContext.setResource(getResource(config))
-    appContext.setKeepContainersAcrossApplicationAttempts(true)
-    appContext.setApplicationName(config.yarnApplicationName)
     appContext.setMaxAppAttempts(maxAppAttempts)
     appContext.setAMContainerSpec(getAMContainer(config, appId, args))
 
