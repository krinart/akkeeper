/*
 * Copyright 2017-2018 Iaroslav Zeigerman
 *
 * Licensed under the Apache License, Version 2.0 (the "License");
 * you may not use this file except in compliance with the License.
 * You may obtain a copy of the License at
 *
 *   http://www.apache.org/licenses/LICENSE-2.0
 *
 * Unless required by applicable law or agreed to in writing, software
 * distributed under the License is distributed on an "AS IS" BASIS,
 * WITHOUT WARRANTIES OR CONDITIONS OF ANY KIND, either express or implied.
 * See the License for the specific language governing permissions and
 * limitations under the License.
 */
package akkeeper.master.service

import akka.actor._
import akka.cluster.Cluster
import akka.cluster.ClusterEvent.{InitialStateAsEvents, MemberUp}
import akkeeper.api._
import akkeeper.common.InstanceInfo
import akkeeper.config._
import akkeeper.deploy.DeployClient
import akkeeper.master.service.MasterService._
import akkeeper.storage.InstanceStorage

import scala.collection.{immutable, mutable}


private[akkeeper] class MasterService(deployClient: DeployClient.Async,
                                      instanceStorage: InstanceStorage.Async)
  extends Actor with ActorLogging with Stash {

<<<<<<< HEAD
  private val numOfInstancesToJoin: Int = context.system.settings.config.akkaSeedNodesNum
=======
  private val numOfInstancesToJoin: Int = context.system.settings.config.akkeeperAkka.seedNodesNum
>>>>>>> c73c9508

  private val containerService: ActorRef = ContainerService.createLocal(context)
  private val monitoringService: ActorRef = MonitoringService.createLocal(context, instanceStorage)
  private val deployService: ActorRef = DeployService.createLocal(context, deployClient,
    containerService, monitoringService)

  private val cluster = Cluster(context.system)

  private val seedInstances: mutable.Set[InstanceInfo] = mutable.Set.empty
  private var numOfRequiredInstances: Int = numOfInstancesToJoin

  override def preStart(): Unit = {
    context.watch(containerService)
    context.watch(monitoringService)
    context.watch(deployService)
    monitoringService ! GetInstances()
    super.preStart()
  }

  private def stopServicesWithError(): Unit = {
    val error = MasterServiceException("Akkeeper Master Service fatal error")
    context.children.foreach(_ ! StopWithError(error))
  }

  private def finishInit(): Unit = {
    log.info("Master service successfully initialized")

    context.become(initializedReceive)
    unstashAll()
  }

  private def joinCluster(seedNodes: immutable.Seq[Address]): Unit = {
    cluster.joinSeedNodes(seedNodes)
    context.become(joinClusterReceive)
    cluster.subscribe(self, initialStateMode = InitialStateAsEvents, classOf[MemberUp])
  }

  private def serviceTerminatedReceive: Receive = {
    case Terminated(actor) =>
      if (actor == containerService) {
        log.error("Container Service has been terminated")
      } else if (actor == monitoringService) {
        log.error("Monitoring Service has been terminated")
      } else {
        log.error("Deploy Service has been terminated.")
      }
      if (context.children.isEmpty) {
        log.error("All services have been terminated. Shutting down the master")
        context.system.terminate()
      }
  }

  private def apiReceive: Receive = {
    case r: DeployContainer => deployService.forward(r)
    case r: InstanceRequest => monitoringService.forward(r)
    case r: ContainerRequest => containerService.forward(r)
    case TerminateMaster =>
      log.info("Master termination request has been received")
      Seq(containerService, monitoringService, deployService).foreach(context.stop)
  }

  private def clusterEventReceive: Receive = {
    case MemberUp(member) =>
      if (member.address == cluster.selfAddress) {
        log.debug("Master service successfully joined the cluster")
        cluster.unsubscribe(self)
        finishInit()
      }
  }

  private def apiStashReceive: Receive = {
    case _: WithRequestId => stash()
  }

  private def fetchInstancesListReceive: Receive = {
    case InstancesList(_, instanceIds) =>
      val nonMasterInstanceIds = instanceIds.filter(_.containerName != MasterServiceName)
      if (nonMasterInstanceIds.isEmpty) {
        log.info("No running instances were found. Creating a new Akka cluster")
        joinCluster(immutable.Seq(cluster.selfAddress))
      } else {
        log.info(s"Found ${nonMasterInstanceIds.size} running instances. Joining the existing Akka cluster")
        // Choose N random instances to join.
        val seedNodeIds = scala.util.Random.shuffle(nonMasterInstanceIds).take(numOfInstancesToJoin)
        numOfRequiredInstances = seedNodeIds.size
        seedNodeIds.foreach(monitoringService ! GetInstance(_))
      }

    case InstanceInfoResponse(_, info) =>
      seedInstances.add(info)
      log.debug(s"Received instance info. ${numOfRequiredInstances - seedInstances.size} " +
        "more needed to proceed")
      if (seedInstances.size >= numOfRequiredInstances) {
        val seedAddrs = immutable.Seq(seedInstances.map(_.address.get.address).toSeq: _*)
        joinCluster(cluster.selfAddress +: seedAddrs)
      }

    case other @ (_: InstanceResponse | _: OperationFailed) =>
      log.error(s"Failed to retrieve information about instances. Initialization failed: $other")
      stopServicesWithError()
  }

  // Initial state. Used to receive messages from MonitoringService to join the cluster.
  private def uninitializedReceive: Receive = {
    fetchInstancesListReceive orElse serviceTerminatedReceive orElse apiStashReceive
  }

  // Temporary state. Used while awaiting MemberUp event generated by a cluster leader.
  private def joinClusterReceive: Receive = {
    clusterEventReceive orElse serviceTerminatedReceive orElse apiStashReceive
  }

  // Actual "working" state. Forwards messages to corresponding actors.
  private def initializedReceive: Receive = {
    apiReceive orElse serviceTerminatedReceive
  }

  override def receive: Receive = uninitializedReceive
}

object MasterService extends RemoteServiceFactory {
  val MasterServiceName = "akkeeperMaster"

  override val actorName = MasterServiceName

  private[akkeeper] def createLocal(factory: ActorRefFactory, deployClient: DeployClient.Async,
                                    instanceStorage: InstanceStorage.Async): ActorRef = {
    factory.actorOf(Props(classOf[MasterService], deployClient, instanceStorage), actorName)
  }
}<|MERGE_RESOLUTION|>--- conflicted
+++ resolved
@@ -32,11 +32,7 @@
                                       instanceStorage: InstanceStorage.Async)
   extends Actor with ActorLogging with Stash {
 
-<<<<<<< HEAD
-  private val numOfInstancesToJoin: Int = context.system.settings.config.akkaSeedNodesNum
-=======
   private val numOfInstancesToJoin: Int = context.system.settings.config.akkeeperAkka.seedNodesNum
->>>>>>> c73c9508
 
   private val containerService: ActorRef = ContainerService.createLocal(context)
   private val monitoringService: ActorRef = MonitoringService.createLocal(context, instanceStorage)
