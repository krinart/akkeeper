--- conflicted
+++ resolved
@@ -119,11 +119,7 @@
   }
 
   it should "deploy new container successfully" in {
-<<<<<<< HEAD
-    val container = config.containers(0)
-=======
     val container = config.akkeeper.containers(0)
->>>>>>> c73c9508
     val instanceId = InstanceId(container.name)
 
     val yarnClient = mock[YarnMasterClient]
@@ -158,11 +154,7 @@
   }
 
   it should "handle failed deployment properly" in {
-<<<<<<< HEAD
-    val container = config.containers(0)
-=======
     val container = config.akkeeper.containers(0)
->>>>>>> c73c9508
     val instanceId = InstanceId(container.name)
 
     val yarnClient = mock[YarnMasterClient]
